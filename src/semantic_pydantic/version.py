--- conflicted
+++ resolved
@@ -19,13 +19,8 @@
     """Get the :mod:`semantic_pydantic` git hash."""
     with open(os.devnull, "w") as devnull:
         try:
-<<<<<<< HEAD
-            ret = check_output(  # noqa:S603
-                ["git", "rev-parse", "HEAD"],  # noqa: S607
-=======
             ret = check_output(
                 ["git", "rev-parse", "HEAD"],
->>>>>>> c8ea12e2
                 cwd=os.path.dirname(__file__),
                 stderr=devnull,
             )
